// Copyright 2018 Istio Authors
//
// Licensed under the Apache License, Version 2.0 (the "License");
// you may not use this file except in compliance with the License.
// You may obtain a copy of the License at
//
//     http://www.apache.org/licenses/LICENSE-2.0
//
// Unless required by applicable law or agreed to in writing, software
// distributed under the License is distributed on an "AS IS" BASIS,
// WITHOUT WARRANTIES OR CONDITIONS OF ANY KIND, either express or implied.
// See the License for the specific language governing permissions and
// limitations under the License.

package v1alpha3

import (
	"bytes"
	"encoding/json"
	"strings"

	"github.com/envoyproxy/go-control-plane/envoy/api/v2/listener"
	mongo_proxy "github.com/envoyproxy/go-control-plane/envoy/config/filter/network/mongo_proxy/v2"
	tcp_proxy "github.com/envoyproxy/go-control-plane/envoy/config/filter/network/tcp_proxy/v2"
	xdsutil "github.com/envoyproxy/go-control-plane/pkg/util"
	"github.com/gogo/protobuf/jsonpb"
	"github.com/gogo/protobuf/types"

	"istio.io/istio/pilot/pkg/model"
	"istio.io/istio/pilot/pkg/networking/util"
	"istio.io/istio/pkg/log"
)

// buildInboundNetworkFilters generates a TCP proxy network filter on the inbound path
func buildInboundNetworkFilters(instance *model.ServiceInstance) []listener.Filter {
	clusterName := model.BuildSubsetKey(model.TrafficDirectionInbound, "", instance.Service.Hostname, instance.Endpoint.ServicePort.Port)
	config := &tcp_proxy.TcpProxy{
		StatPrefix: clusterName,
		Cluster:    clusterName,
	}
	return []listener.Filter{
		{
			Name:   xdsutil.TCPProxy,
			Config: util.MessageToStruct(config),
		},
	}
}

<<<<<<< HEAD
func buildDeprecatedTCPProxyFilter(clusterName string, addresses []string) (*listener.Filter, error) {
=======
func buildDeprecatedTCPProxyFilter(clusterName string, addr string) (*listener.Filter, error) {
>>>>>>> 96bb6222
	route := &DeprecatedTCPRoute{
		Cluster: clusterName,
	}

	if addr != model.UnspecifiedIP {
		tcpRouteAddr := addr
		if !strings.Contains(addr, "/") {
			tcpRouteAddr = addr + "/32"
		}
		route.DestinationIPList = append(route.DestinationIPList, tcpRouteAddr)
	}

	// destination port is unnecessary with use_original_dst since
	// the listener address already contains the port
	filterConfig := &DeprecatedTCPProxyFilterConfig{
		StatPrefix:  clusterName,
		RouteConfig: &DeprecatedTCPRouteConfig{Routes: []*DeprecatedTCPRoute{route}},
	}

	trueValue := types.Value{
		Kind: &types.Value_BoolValue{
			BoolValue: true,
		},
	}
	data, err := json.Marshal(filterConfig)
	if err != nil {
		log.Errorf("filter config could not be marshalled: %v", err)
		return nil, err
	}
	pbs := &types.Struct{}
	if err := jsonpb.Unmarshal(bytes.NewReader(data), pbs); err != nil {
		log.Errorf("filter config could not be unmarshalled: %v", err)
		return nil, err
	}

	structValue := types.Value{
		Kind: &types.Value_StructValue{
			StructValue: pbs,
		},
	}

	// FIXME
	tcpFilter := &listener.Filter{
		Name: xdsutil.TCPProxy,
		Config: &types.Struct{Fields: map[string]*types.Value{
			"deprecated_v1": &trueValue,
			"value":         &structValue,
		}},
	}

	return tcpFilter, nil
}

// buildOutboundNetworkFilters generates TCP proxy network filter for outbound connections. In addition, it generates
// protocol specific filters (e.g., Mongo filter)
// this function constructs deprecated_v1 routes, until the filter chain match is ready
func buildOutboundNetworkFilters(node *model.Proxy, clusterName string, deprecatedTCPFilterMatchAddress string, port *model.Port) []listener.Filter {

	var tcpFilter *listener.Filter
	var err error
<<<<<<< HEAD
	if len(addresses) > 0 {
		if tcpFilter, err = buildDeprecatedTCPProxyFilter(clusterName, addresses); err != nil {
=======
	_, is10Proxy := node.GetProxyVersion()

	if len(deprecatedTCPFilterMatchAddress) > 0 && !is10Proxy {
		if tcpFilter, err = buildDeprecatedTCPProxyFilter(clusterName, deprecatedTCPFilterMatchAddress); err != nil {
>>>>>>> 96bb6222
			return nil
		}
	} else {
		// construct TCP proxy using v2 config
		config := &tcp_proxy.TcpProxy{
			StatPrefix: clusterName,
			Cluster:    clusterName,
			// TODO: Need to set other fields such as Idle timeouts
		}

		tcpFilter = &listener.Filter{
			Name:   xdsutil.TCPProxy,
			Config: util.MessageToStruct(config),
		}
	}

	filterstack := make([]listener.Filter, 0)
	switch port.Protocol {
	case model.ProtocolMongo:
		filterstack = append(filterstack, buildOutboundMongoFilter(clusterName))
	}
	filterstack = append(filterstack, *tcpFilter)

	return filterstack
}

func buildOutboundMongoFilter(statPrefix string) listener.Filter {
	// TODO: add a watcher for /var/lib/istio/mongo/certs
	// if certs are found use, TLS or mTLS clusters for talking to MongoDB.
	// User is responsible for mounting those certs in the pod.
	config := &mongo_proxy.MongoProxy{
		StatPrefix: statPrefix, // mongo stats are prefixed with mongo.<statPrefix> by Envoy
		// TODO enable faults in mongo
	}

	return listener.Filter{
		Name:   xdsutil.MongoProxy,
		Config: util.MessageToStruct(config),
	}
}

// DeprecatedTCPRoute definition
type DeprecatedTCPRoute struct {
	Cluster           string   `json:"cluster"`
	DestinationIPList []string `json:"destination_ip_list,omitempty"`
	DestinationPorts  string   `json:"destination_ports,omitempty"`
	SourceIPList      []string `json:"source_ip_list,omitempty"`
	SourcePorts       string   `json:"source_ports,omitempty"`
}

// DeprecatedTCPRouteByRoute sorts TCP routes over all route sub fields.
type DeprecatedTCPRouteByRoute []*DeprecatedTCPRoute

func (r DeprecatedTCPRouteByRoute) Len() int {
	return len(r)
}

func (r DeprecatedTCPRouteByRoute) Swap(i, j int) {
	r[i], r[j] = r[j], r[i]
}

func (r DeprecatedTCPRouteByRoute) Less(i, j int) bool {
	if r[i].Cluster != r[j].Cluster {
		return r[i].Cluster < r[j].Cluster
	}

	compare := func(a, b []string) bool {
		lenA, lenB := len(a), len(b)
		min := lenA
		if min > lenB {
			min = lenB
		}
		for k := 0; k < min; k++ {
			if a[k] != b[k] {
				return a[k] < b[k]
			}
		}
		return lenA < lenB
	}

	if less := compare(r[i].DestinationIPList, r[j].DestinationIPList); less {
		return less
	}
	if r[i].DestinationPorts != r[j].DestinationPorts {
		return r[i].DestinationPorts < r[j].DestinationPorts
	}
	if less := compare(r[i].SourceIPList, r[j].SourceIPList); less {
		return less
	}
	if r[i].SourcePorts != r[j].SourcePorts {
		return r[i].SourcePorts < r[j].SourcePorts
	}
	return false
}

// DeprecatedTCPProxyFilterConfig definition
type DeprecatedTCPProxyFilterConfig struct {
	StatPrefix  string                    `json:"stat_prefix"`
	RouteConfig *DeprecatedTCPRouteConfig `json:"route_config"`
}

// DeprecatedTCPRouteConfig (or generalize as RouteConfig or L4RouteConfig for TCP/UDP?)
type DeprecatedTCPRouteConfig struct {
	Routes []*DeprecatedTCPRoute `json:"routes"`
}

// DeprecatedFilterConfigInV2 definition
type DeprecatedFilterConfigInV2 struct {
	DeprecatedV1 bool                            `json:"deprecated_v1"`
	Value        *DeprecatedTCPProxyFilterConfig `json:"value"`
}<|MERGE_RESOLUTION|>--- conflicted
+++ resolved
@@ -46,11 +46,7 @@
 	}
 }
 
-<<<<<<< HEAD
-func buildDeprecatedTCPProxyFilter(clusterName string, addresses []string) (*listener.Filter, error) {
-=======
 func buildDeprecatedTCPProxyFilter(clusterName string, addr string) (*listener.Filter, error) {
->>>>>>> 96bb6222
 	route := &DeprecatedTCPRoute{
 		Cluster: clusterName,
 	}
@@ -111,15 +107,10 @@
 
 	var tcpFilter *listener.Filter
 	var err error
-<<<<<<< HEAD
-	if len(addresses) > 0 {
-		if tcpFilter, err = buildDeprecatedTCPProxyFilter(clusterName, addresses); err != nil {
-=======
 	_, is10Proxy := node.GetProxyVersion()
 
 	if len(deprecatedTCPFilterMatchAddress) > 0 && !is10Proxy {
 		if tcpFilter, err = buildDeprecatedTCPProxyFilter(clusterName, deprecatedTCPFilterMatchAddress); err != nil {
->>>>>>> 96bb6222
 			return nil
 		}
 	} else {
